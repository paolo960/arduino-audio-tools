--- conflicted
+++ resolved
@@ -18,11 +18,7 @@
     public:
         AudioEffect() = default;
         virtual ~AudioEffect() = default;
-<<<<<<< HEAD
         
-=======
-
->>>>>>> f3e3579c
         /// calculates the effect output from the input
         virtual effect_t process(effect_t in) = 0;
 
