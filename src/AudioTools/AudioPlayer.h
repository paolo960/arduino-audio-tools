#pragma once

#include "AudioConfig.h"
#include "AudioTools/AudioTypes.h"
#include "AudioTools/Buffers.h"
#include "AudioTools/Converter.h"
#include "AudioTools/AudioLogger.h"
#include "AudioTools/AudioStreams.h"
#include "AudioTools/AudioCopy.h"
#include "AudioCodecs/CodecMP3Helix.h"
#include "AudioHttp/AudioHttp.h"
#include "AudioHttp/Str.h"

#ifdef USE_SDFAT
#include <SPI.h>
#include <SdFat.h>
#endif


// Try max SPI clock for an SD. Reduce SPI_CLOCK if errors occur. (40?)
#define SPI_CLOCK SD_SCK_MHZ(50)
// Max file name length including directory path
#define MAX_FILE_LEN 256


namespace audio_tools {

    /**
     * @brief Abstract Audio Data Source which is used by the Audio Players
     * @author Phil Schatzmann
     * @copyright GPLv3
     *
     */
    class AudioSource {
    public:
        /// Reset actual stream and move to root
        virtual void begin() = 0;

        /// Returns next audio stream
        virtual Stream* nextStream(int offset) = 0;

        /// Returns previous audio stream
        virtual Stream* previousStream(int offset) {
            return nextStream(-offset);
        };

        /// Returns audio stream at the indicated index (the index is zero based, so the first value is 0!)
        virtual Stream* selectStream(int index) {
            LOGE("Not Supported!");
            return nullptr;
        }

        /// Sets the timeout which is triggering to move to the next stream. - the default value is 500 ms
        virtual void setTimeoutAutoNext(int millisec) {
            timeout_auto_next_value = millisec;
        }

        /// Provides the timeout which is triggering to move to the next stream.
        virtual int timeoutAutoNext() {
            return timeout_auto_next_value;
        }

        /// Sets the timeout of Stream in milliseconds
        void setTimeout(int millisec);

        /// Returns default setting go to the next
        virtual bool isAutoNext();

        // only the ICYStream supports this
        virtual bool setMetadataCallback(void (*fn)(MetaDataType info, const char* str, int len)) {
            return false;
        }


    protected:
        int timeout_auto_next_value = 500;
    };

    /**
     * @brief Callback Audio Data Source which is used by the Audio Players
     * @author Phil Schatzmann
     * @copyright GPLv3
     */
    class AudioSourceCallback : public AudioSource {
    public:
        AudioSourceCallback() {
        }

        AudioSourceCallback(Stream* (*nextStreamCallback)(), void (*onStartCallback)() = nullptr) {
            LOGD(LOG_METHOD);
            this->onStartCallback = onStartCallback;
            this->nextStreamCallback = nextStreamCallback;
        }

        /// Reset actual stream and move to root
        virtual void begin() override {
            LOGD(LOG_METHOD);
            if (onStartCallback != nullptr) onStartCallback();
        };

        /// Returns next (with positive index) or previous stream (with negative index)
        virtual Stream* nextStream(int offset) override {
            LOGD(LOG_METHOD);
            return nextStreamCallback == nullptr ? nullptr : nextStreamCallback();
        }

        /// Returns selected audio stream
        virtual Stream* selectStream(int index) override {
            return indexStreamCallback == nullptr ? nullptr : indexStreamCallback(index);
        }

        void setCallbackOnStart(void (*callback)()) {
            onStartCallback = callback;
        }

        void setCallbackNextStream(Stream* (*callback)()) {
            nextStreamCallback = callback;
        }

        void setCallbackSelectStream(Stream* (*callback)(int idx)) {
            indexStreamCallback = callback;
        }

    protected:
        void (*onStartCallback)() = nullptr;
        Stream* (*nextStreamCallback)() = nullptr;
        Stream* (*indexStreamCallback)(int index) = nullptr;
    };

#ifdef USE_SDFAT
#ifdef ARDUINO_ARCH_RP2040
    // RP2040 is using the library with a sdfat namespace
    typedef sdfat::SdSpiConfig SdSpiConfig;
    typedef sdfat::FsFile AudioFile;
    typedef sdfat::SdFs AudioFs;
#else
    typedef FsFile AudioFile;
    typedef SdFs AudioFs;
#endif


    /**
     * @brief AudioSource using an SD card as data source. This class is based on https://github.com/greiman/SdFat
     * @author Phil Schatzmann
     * @copyright GPLv3
     */
    class AudioSourceSdFat : public AudioSource {
    public:
        AudioSourceSdFat(const char* startFilePath = "/", const char* ext = ".mp3", int chipSelect = PIN_CS, int speedMHz = 2) {
            LOGD(LOG_METHOD);
            LOGI("SD chipSelect: %d", chipSelect);
            LOGI("SD speedMHz: %d", speedMHz);
            if (!sd.begin(SdSpiConfig(chipSelect, DEDICATED_SPI, SD_SCK_MHZ(speedMHz)))) {
                LOGE("SD.begin failed");
            }
            start_path = startFilePath;
            exension = ext;
        }

        virtual void begin() override {
            LOGD(LOG_METHOD);
            idx_pos = 0;
        }

        virtual Stream* nextStream(int offset) override {
            LOGW("-> nextStream: %d", offset);
            return selectStream(idx_pos+offset);
        }

        virtual Stream* selectStream(int index) override {
            idx_pos = index<0 ? 0 : index;
            file.close();
            file = getFile(start_path, idx_pos);
            file.getName(file_name, MAX_FILE_LEN);
            LOGW("-> selectStream: %d '%s'", idx_pos, file_name);
            return file ? &file : nullptr;
        }

        /// Defines the regex filter criteria for selecting files. E.g. ".*Bob Dylan.*" 
        void setFileFilter(const char* filter) {
            file_name_pattern = filter;
        }

        /// Provides the current index position
        int index() {
            return idx_pos;
        }

        /// provides the actual file name
        const char *toStr() {
            return file_name;
        }

        // provides default setting go to the next
        virtual bool isAutoNext() {
            return true;
        };

    protected:
        AudioFile file;
        AudioFs sd;
        size_t idx_pos = 0;
        char file_name[MAX_FILE_LEN];
        const char* exension = nullptr;
        const char* start_path = nullptr;
        const char* file_name_pattern = "*";

        /// checks if the file is a valid audio file
        bool isValidAudioFile(AudioFile& file) {
            file.getName(file_name, MAX_FILE_LEN);
            Str strFileName(file_name);
            bool result = strFileName.endsWith(exension) && strFileName.matches(file_name_pattern);
            LOGI("-> isValidAudioFile: '%s': %d", file_name, result);
            return result;
        }

        /// Determines the file at the indicated index (starting with 0)
        AudioFile getFile(const char* dirStr, int pos) {
            AudioFile dir;
            AudioFile result;
            dir.open(dirStr);
            size_t count = 0;
            getFileAtIndex(dir, pos, count, result);
            result.getName(file_name, MAX_FILE_LEN);
            LOGI("-> getFile: '%s': %d", file_name, pos);
            dir.close();
            return result;
        }

        /// Recursively walk the directory tree to find the file at the indicated pos.
        void getFileAtIndex(AudioFile dir, size_t pos, size_t& idx, AudioFile& result) {
            LOGD("%s: %d", LOG_METHOD, idx);
            AudioFile file;
            if (idx > pos) return;

            while (file.openNext(&dir, O_READ)) {
                if (idx > pos) return;
                if (!file.isHidden()) {
                    if (!file.isDir()) {
                        if (isValidAudioFile(file)) {
                            idx++;
                            if (idx - 1 == pos) {
                                LOGI("-> get: '%s'", file_name);
                                result = file;
                                result.getName(file_name, MAX_FILE_LEN);
                                //return;
                            }
                        }
                    }
                    else {
                        getFileAtIndex(file, pos, idx, result);
                    }

                    // close all files except result
                    char file_name_act[MAX_FILE_LEN];
                    file.getName(file_name_act, MAX_FILE_LEN);
                    //LOGI("-> %s <-> %s", file_name_act, file_name);
                    if (!Str(file_name_act).equals(file_name)) {
                        file.getName(file_name, MAX_FILE_LEN);
                        file.close();
                        LOGI("-> close: '%s'", file_name);
                    }
                    else {
                        return;
                    }
                }
            }
        }
    };

#endif


<<<<<<< HEAD
#if (defined(ESP32) && defined(USE_URL_ARDUINO)) || (defined(ESP8266) && defined(USE_URL_ARDUINO) )

	/**
	 * @brief Audio Source which provides the data via the network from an URL
	 * @author Phil Schatzmann
	 * @copyright GPLv3
	 */
	class AudioSourceURL : public AudioSource {
	public:
		template<typename T, size_t N>
		AudioSourceURL(URLStream& urlStream, T(&urlArray)[N], const char* mime, int startPos = 0) {
			LOGD(LOG_METHOD);
			this->actual_stream = &urlStream;
			this->mime = mime;
			this->urlArray = urlArray;
			this->max = N;
			this->pos = startPos - 1;
			this->timeout_auto_next_value = 20000;
		}

		/// Setup Wifi URL
		virtual void begin() override {
			LOGD(LOG_METHOD);
			this->pos = 0;
		}

		/// Opens the selected url from the array
		Stream* selectStream(int idx) override {
			pos = idx;
			if (pos < 0) {
				pos = 0;
				LOGI("url array out of limits: %d -> %d", idx, pos);
			}
			if (pos >= max) {
				pos = max-1;
				LOGI("url array out of limits: %d -> %d", idx, pos);
			}
			LOGI("selectStream: %d/%d -> %s", pos, max-1, urlArray[pos]);
			if (started) actual_stream->end();
			actual_stream->begin(urlArray[pos], mime);
			started = true;
			return actual_stream;
		}

		/// Opens the next url from the array
		Stream* nextStream(int offset) override {
			pos += offset;
			if (pos < 0 || pos >= max) {
				pos = 0;
			}
			LOGI("nextStream: %d/%d -> %s", pos, max-1, urlArray[pos]);
			return selectStream(pos);
		}

		/// Opens the Previous url from the array
		Stream* previousStream(int offset) override {
			pos -= offset;
			if (pos < 0 || pos >= max) {
				pos = max-1;
			}
			LOGI("previousStream: %d/%d -> %s", pos, max-1, urlArray[pos]);
			return selectStream(pos);
		}

		int index() {
			return pos;
		}

		const char *toStr() {
			return urlArray[pos];
		}

		/// Sets the timeout of the URL Stream in milliseconds
		void setTimeout(int millisec){
			actual_stream->setTimeout(millisec);
		}

		// provides go not to the next on error
		virtual bool isAutoNext() {
			return true;
		};

	protected:
		URLStream* actual_stream = nullptr;
		const char** urlArray;
		int pos = 0;
		int max = 0;
		const char* mime = nullptr;
		bool started = false;

	};
=======
#if defined(USE_URL_ARDUINO) && ( defined(ESP32) || defined(ESP8266) )

    /**
     * @brief Audio Source which provides the data via the network from an URL
     * @author Phil Schatzmann
     * @copyright GPLv3
     */
    class AudioSourceURL : public AudioSource {
    public:
        template<typename T, size_t N>
        AudioSourceURL(AbstractURLStream& urlStream, T(&urlArray)[N], const char* mime, int startPos = 0) {
            LOGD(LOG_METHOD);
            this->actual_stream = &urlStream;
            this->mime = mime;
            this->urlArray = urlArray;
            this->max = N;
            this->pos = startPos - 1;
            this->timeout_auto_next_value = 20000;
        }

        /// Setup Wifi URL
        virtual void begin() override {
            LOGD(LOG_METHOD);
            this->pos = 0;
        }

        /// Opens the selected url from the array
        Stream* selectStream(int idx) override {
            pos = idx;
            if (pos < 0) {
                pos = 0;
                LOGI("url array out of limits: %d -> %d", idx, pos);
            }
            if (pos >= max) {
                pos = max-1;
                LOGI("url array out of limits: %d -> %d", idx, pos);
            }
            LOGI("selectStream: %d/%d -> %s", pos, max-1, urlArray[pos]);
            if (started) actual_stream->end();
            actual_stream->begin(urlArray[pos], mime);
            started = true;
            return actual_stream;
        }

        /// Opens the next url from the array
        Stream* nextStream(int offset) override {
            pos += offset;
            if (pos < 0 || pos >= max) {
                pos = 0;
            }
            LOGI("nextStream: %d/%d -> %s", pos, max-1, urlArray[pos]);
            return selectStream(pos);
        }

        /// Opens the Previous url from the array
        Stream* previousStream(int offset) override {
            pos -= offset;
            if (pos < 0 || pos >= max) {
                pos = max-1;
            }
            LOGI("previousStream: %d/%d -> %s", pos, max-1, urlArray[pos]);
            return selectStream(pos);
        }

        int index() {
            return pos;
        }

        const char *toStr() {
            return urlArray[pos];
        }

        /// Sets the timeout of the URL Stream in milliseconds
        void setTimeout(int millisec){
            actual_stream->setTimeout(millisec);
        }

        // provides go not to the next on error
        virtual bool isAutoNext() {
            return true;
        };

        // only the ICYStream supports this
        bool setMetadataCallback(void (*fn)(MetaDataType info, const char* str, int len)) {
            LOGI(LOG_METHOD);
            return actual_stream->setMetadataCallback(fn);
        }


    protected:
        AbstractURLStream* actual_stream = nullptr;
        const char** urlArray;
        int pos = 0;
        int max = 0;
        const char* mime = nullptr;
        bool started = false;
    };
>>>>>>> ad4aadbb

#endif

    /**
     * @brief Helper class to debounce user input from a push button
     *
     */
    class Debouncer {

    public:
        Debouncer(uint16_t timeoutMs = 5000, void* ref = nullptr) {
            setDebounceTimeout(timeoutMs);
            p_ref = ref;
        }

        void setDebounceTimeout(uint16_t timeoutMs) {
            ms = timeoutMs;
        }

        /// Prevents that the same method is executed multiple times within the indicated time limit
        bool debounce(void(*cb)(void* ref) = nullptr) {
            bool result = false;
            if (millis() > debounce_ms) {
                LOGI("accpted");
                if (cb != nullptr) cb(p_ref);
                // new time limit
                debounce_ms = millis() + ms;
                result = true;
            }
            else {
                LOGI("rejected");
            }
            return result;
        }

    protected:
        unsigned long debounce_ms = 0; // Debounce sensitive touch
        uint16_t ms;
        void* p_ref = nullptr;

    };

    /**
     * @brief Implements a simple audio player which supports the following commands:
     * - begin
     * - play
     * - stop
     * - next
     * - setVolume
     * @author Phil Schatzmann
     * @copyright GPLv3
     */
    class AudioPlayer : public AudioBaseInfoDependent {

    public:
        /**
         * @brief Construct a new Audio Player object. The processing chain is
         * AudioSource -> Stream -copy> EncodedAudioStream -> VolumeOutput -> Print
         *
         * @param source
         * @param output
         * @param decoder
         */
        AudioPlayer(AudioSource& source, AudioPrint& output, AudioDecoder& decoder) {
            LOGD(LOG_METHOD);
            this->p_source = &source;
            this->volume_out.begin(output);
            this->p_out_decoding = new EncodedAudioStream(volume_out, decoder);
            this->p_final_print = &output;

            // notification for audio configuration
            decoder.setNotifyAudioChange(*this);
        }

        /**
         * @brief Construct a new Audio Player object. The processing chain is
         * AudioSource -> Stream -copy> EncodedAudioStream -> VolumeOutput -> Print
         *
         * @param source
         * @param output
         * @param decoder
         * @param notify
         */
        AudioPlayer(AudioSource& source, Print& output, AudioDecoder& decoder, AudioBaseInfoDependent* notify = nullptr) {
            LOGD(LOG_METHOD);
            this->p_source = &source;
            this->volume_out.begin(output);
            this->p_out_decoding = new EncodedAudioStream(volume_out, decoder);
            this->p_final_notify = notify;

            // notification for audio configuration
            decoder.setNotifyAudioChange(*this);
        }

        /**
         * @brief Construct a new Audio Player object. The processing chain is
         * AudioSource -> Stream -copy> EncodedAudioStream -> VolumeOutput -> Print
         *
         * @param source
         * @param output
         * @param decoder
         */
        AudioPlayer(AudioSource& source, AudioStream& output, AudioDecoder& decoder) {
            LOGD(LOG_METHOD);
            this->p_source = &source;
            this->volume_out.begin(output);
            this->p_out_decoding = new EncodedAudioStream(volume_out, decoder);
            this->p_final_stream = &output;

            // notification for audio configuration
            decoder.setNotifyAudioChange(*this);
        }

        /// Default destructor
        virtual ~AudioPlayer() {
            if (p_out_decoding != nullptr) {
                delete p_out_decoding;
            }
        }

        /// (Re)Starts the playing of the music (from the beginning)
        virtual bool begin(int index=0, bool isActive = true) {
            LOGD(LOG_METHOD);
            bool result = false;

            // navigation supoort
            autonext = p_source->isAutoNext();

            // start dependent objects
            p_out_decoding->begin();
            p_source->begin();
            meta_out.begin();
            
            p_input_stream = p_source->selectStream(index);
            if (p_input_stream != nullptr) {
                if (meta_active) {
                    copier.setCallbackOnWrite(decodeMetaData, this);
                }
                copier.begin(*p_out_decoding, *p_input_stream);
                timeout = millis() + p_source->timeoutAutoNext();
                active = isActive;
                result = true;
            }
            else {
                LOGW("-> begin: no data found");
                active = isActive;
            }
            return result;
        }

        virtual void end() {
            LOGD(LOG_METHOD);
            p_out_decoding->end();
            meta_out.end();
        }

        /// Updates the audio info in the related objects
        virtual void setAudioInfo(AudioBaseInfo info) {
            LOGD(LOG_METHOD);
            LOGI("sample_rate: %d", info.sample_rate);
            LOGI("bits_per_sample: %d", info.bits_per_sample);
            LOGI("channels: %d", info.channels);
            // notifiy volume
            volume_out.setAudioInfo(info);
            // notifiy final ouput: e.g. i2s
            if (p_final_print != nullptr) p_final_print->setAudioInfo(info);
            if (p_final_stream != nullptr) p_final_stream->setAudioInfo(info);
            if (p_final_notify != nullptr) p_final_notify->setAudioInfo(info);
        };

        /// starts / resumes the playing of a matching song
        virtual void play() {
            LOGD(LOG_METHOD);
            active = true;
        }

        /// halts the playing
        virtual void stop() {
            LOGD(LOG_METHOD);
            active = false;
        }

        /// moves to next file
        virtual bool next(int offset=1) {
            LOGD(LOG_METHOD);
            previous_stream = false;
            active = setStream(p_source->nextStream(offset));
            return active;
        }

        /// moves to selected file
        virtual bool setIndex(int idx) {
            LOGD(LOG_METHOD);
            previous_stream = false;
            active = setStream(p_source->selectStream(idx));
            return active;
        }

        /// moves to previous file
        virtual bool previous(int offset=1) {
            LOGD(LOG_METHOD);
            previous_stream = true;
            active = setStream(p_source->previousStream(offset));
            return active;
        }

        /// start selected input stream
        virtual bool setStream(Stream *input) {
            end();
            p_out_decoding->begin();
            p_input_stream = input;
            if (p_input_stream != nullptr) {
                LOGD("open selected stream");
                meta_out.begin();
                copier.begin(*p_out_decoding, *p_input_stream);
            }
            return p_input_stream != nullptr;
        }

        /// determines if the player is active
        virtual bool isActive() {
            return active;
        }

        /// sets the volume - values need to be between 0.0 and 1.0
        virtual void setVolume(float volume) {
            if (volume >= 0 && volume <= 1.0) {
                if (abs(volume - current_volume) > 0.01) {
                    LOGI("setVolume(%f)", volume);
                    volume_out.setVolume(volume);
                    current_volume = volume;
                }
            }
            else {
                LOGE("setVolume value '%f' out of range (0.0 -1.0)", volume);
            }
        }

        /// Determines the actual volume
        virtual float volume() {
            return volume_out.volume();
        }

        /// Set move to next
        virtual void setAutoNext(bool next) {
            autonext = next;
        }

        /// Call this method in the loop. 
        virtual void copy() {
            if (active) {
                LOGD(LOG_METHOD);
                // handle sound
                if (copier.copy() || timeout == 0) {
                    // reset timeout
                    timeout = millis() + p_source->timeoutAutoNext();
                }
                // move to next stream after timeout
                if (p_input_stream == nullptr || millis() > timeout) {
                    if (autonext) {
                        if (previous_stream == false) {
                            LOGW("-> timeout - moving to next stream");
                            // open next stream
                            if (!next(1)) {
                                LOGD("stream is null");
                            }
                        }
                        else {
                            LOGW("-> timeout - moving to previous stream");
                            // open previous stream
                            if (!previous(1)) {
                                LOGD("stream is null");
                            }
                        }
                    }
                    timeout = millis() + p_source->timeoutAutoNext();
                }
            }
        }

        /// Defines the medatadata callback
        virtual void setMetadataCallback(void (*callback)(MetaDataType type, const char* str, int len)) {
            LOGI(LOG_METHOD);
            // setup metadata. 
            if (p_source->setMetadataCallback(callback)){
                // metadata is handled by source
                LOGI("Using ICY Metadata");
                meta_active = false;
            } else {
                // metadata is handled here
                meta_out.setCallback(callback);
                meta_active = true;
            }
        }

        /// Change the VolumeControl implementation
        virtual void setVolumeControl(VolumeControl& vc) {
            volume_out.setVolumeControl(vc);
        }

    protected:
        bool active = false;
        bool autonext = false;
        AudioSource* p_source = nullptr;
        VolumeOutput volume_out; // Volume control
        MetaDataID3 meta_out; // Metadata parser
        EncodedAudioStream* p_out_decoding = nullptr; // Decoding stream
        Stream* p_input_stream = nullptr;
        AudioPrint* p_final_print = nullptr;
        AudioStream* p_final_stream = nullptr;
        AudioBaseInfoDependent* p_final_notify = nullptr;
        StreamCopy copier; // copies sound into i2s
        bool meta_active = false;
        uint32_t timeout = 0;
        bool previous_stream = false;
        float current_volume = -1; // illegal value which will trigger an update

        /// Callback implementation which writes to metadata
        static void decodeMetaData(void* obj, void* data, size_t len) {
            LOGD("%s, %zu", LOG_METHOD, len);
            AudioPlayer* p = (AudioPlayer*)obj;
            if (p->meta_active) {
                p->meta_out.write((const uint8_t*)data, len);
            }
        }

    };

}<|MERGE_RESOLUTION|>--- conflicted
+++ resolved
@@ -271,99 +271,6 @@
 #endif
 
 
-<<<<<<< HEAD
-#if (defined(ESP32) && defined(USE_URL_ARDUINO)) || (defined(ESP8266) && defined(USE_URL_ARDUINO) )
-
-	/**
-	 * @brief Audio Source which provides the data via the network from an URL
-	 * @author Phil Schatzmann
-	 * @copyright GPLv3
-	 */
-	class AudioSourceURL : public AudioSource {
-	public:
-		template<typename T, size_t N>
-		AudioSourceURL(URLStream& urlStream, T(&urlArray)[N], const char* mime, int startPos = 0) {
-			LOGD(LOG_METHOD);
-			this->actual_stream = &urlStream;
-			this->mime = mime;
-			this->urlArray = urlArray;
-			this->max = N;
-			this->pos = startPos - 1;
-			this->timeout_auto_next_value = 20000;
-		}
-
-		/// Setup Wifi URL
-		virtual void begin() override {
-			LOGD(LOG_METHOD);
-			this->pos = 0;
-		}
-
-		/// Opens the selected url from the array
-		Stream* selectStream(int idx) override {
-			pos = idx;
-			if (pos < 0) {
-				pos = 0;
-				LOGI("url array out of limits: %d -> %d", idx, pos);
-			}
-			if (pos >= max) {
-				pos = max-1;
-				LOGI("url array out of limits: %d -> %d", idx, pos);
-			}
-			LOGI("selectStream: %d/%d -> %s", pos, max-1, urlArray[pos]);
-			if (started) actual_stream->end();
-			actual_stream->begin(urlArray[pos], mime);
-			started = true;
-			return actual_stream;
-		}
-
-		/// Opens the next url from the array
-		Stream* nextStream(int offset) override {
-			pos += offset;
-			if (pos < 0 || pos >= max) {
-				pos = 0;
-			}
-			LOGI("nextStream: %d/%d -> %s", pos, max-1, urlArray[pos]);
-			return selectStream(pos);
-		}
-
-		/// Opens the Previous url from the array
-		Stream* previousStream(int offset) override {
-			pos -= offset;
-			if (pos < 0 || pos >= max) {
-				pos = max-1;
-			}
-			LOGI("previousStream: %d/%d -> %s", pos, max-1, urlArray[pos]);
-			return selectStream(pos);
-		}
-
-		int index() {
-			return pos;
-		}
-
-		const char *toStr() {
-			return urlArray[pos];
-		}
-
-		/// Sets the timeout of the URL Stream in milliseconds
-		void setTimeout(int millisec){
-			actual_stream->setTimeout(millisec);
-		}
-
-		// provides go not to the next on error
-		virtual bool isAutoNext() {
-			return true;
-		};
-
-	protected:
-		URLStream* actual_stream = nullptr;
-		const char** urlArray;
-		int pos = 0;
-		int max = 0;
-		const char* mime = nullptr;
-		bool started = false;
-
-	};
-=======
 #if defined(USE_URL_ARDUINO) && ( defined(ESP32) || defined(ESP8266) )
 
     /**
@@ -461,7 +368,6 @@
         const char* mime = nullptr;
         bool started = false;
     };
->>>>>>> ad4aadbb
 
 #endif
 
